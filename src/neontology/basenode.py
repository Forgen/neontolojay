import functools
import json
import warnings
<<<<<<< HEAD
from typing import Any, Callable, ClassVar, Optional, Union
=======
from typing import Any, Callable, ClassVar, Dict, List, Optional, Self, Tuple, Union
>>>>>>> 42be8ccd

import pandas as pd
from pydantic import ValidationError, model_validator

from .commonmodel import CommonModel
from .gql import gql_identifier_adapter, int_adapter
from .graphconnection import GraphConnection
from .schema_utils import NodeSchema, SchemaProperty, extract_type_mapping


def _find_this_node(query, params, node):
    this_node = f"(ThisNode:{node.__primarylabel__} {{{node.__primaryproperty__}: $_neontology_pp}})"
    params["_neontology_pp"] = node.get_pp()
    new_query = query.replace("(#ThisNode)", this_node)

    return new_query, params


def _prepare_related_query(
    node: "BaseNode", wrapped_function: Callable, *args: Any, **kwargs: Any
) -> tuple[str, dict]:
    try:
        query, params = wrapped_function(node, *args, **kwargs)
    except ValueError:
        query = wrapped_function(node, *args, **kwargs)

        # if the function doesn't pass params, they may be taken from user provided parameters
        params = {**kwargs}

    # make it easy to match on this specific node
    if "(#ThisNode)" in query:
        new_query, params = _find_this_node(query, params, node)

    else:
        new_query = query

    return new_query, params


def related_property(f: Callable) -> Callable:
    """Decorator to wrap functions on BaseNode subclasses and return a single result."""

    @functools.wraps(f)
    def wrapper(self: "BaseNode", *args: Any, **kwargs: Any) -> Optional[Any]:
        new_query, params = _prepare_related_query(self, f, *args, **kwargs)

        gc = GraphConnection()
        result = gc.evaluate_query_single(new_query, params)

        return result

    wrapper.neontology_related_prop = True

    return wrapper


def related_nodes(f: Callable) -> Callable:
    """Decorator to wrap functions on BaseNode subclasses and return a list of nodes."""

    @functools.wraps(f)
    def wrapper(self: "BaseNode", *args: Any, **kwargs: Any) -> list["BaseNode"]:
        new_query, params = _prepare_related_query(self, f, *args, **kwargs)

        gc = GraphConnection()
        result = gc.evaluate_query(new_query, params)

        return result.nodes

    wrapper.neontology_related_nodes = True

    return wrapper


class BaseNode(CommonModel):  # pyre-ignore[13]
    __primaryproperty__: ClassVar[str]
    __primarylabel__: ClassVar[Optional[str]]
    __secondarylabels__: ClassVar[list[str]] = []

    def __init__(self, **data: dict):
        super().__init__(**data)

        # we can define 'abstract' nodes which don't have a label
        # these are to provide common properties to be used by subclassed nodes
        # but shouldn't be put in the graph or even instantiated
        if self.__primarylabel__ is None:
            raise NotImplementedError(
                "Nodes to be used in the graph must define a primary label."
            )

    def __str__(self) -> str:
        return str(self.get_pp())

    def _get_merge_parameters(self) -> dict[str, Any]:
        """

        Returns:
            dict[str, Any]: a dictionary of key/value pairs.
        """

        params = self._get_merge_parameters_common()
        # get all the properties
        all_props = params.pop("all_props")

        params.update(
            {
                "pp": all_props[self.__primaryproperty__],
            }
        )

        return params

    @classmethod
    def get_related_node_methods(cls) -> dict:
        related_node_attributes = {
            name: getattr(cls, name)
            # get all attributes, including methods, properties, and builtins
            for name in dir(cls)
            # only want methods
            if callable(getattr(cls, name))
            # filter to tagged methods
            and hasattr(getattr(cls, name), "neontology_related_nodes")
        }
        return related_node_attributes

    @classmethod
    def get_related_property_methods(cls) -> dict:
        related_prop_attributes = {
            name: getattr(cls, name)
            # get all attributes, including methods, properties, and builtins
            for name in dir(cls)
            # only want methods
            if callable(getattr(cls, name))
            # filter to tagged methods
            and hasattr(getattr(cls, name), "neontology_related_prop")
        }
        return related_prop_attributes

    @model_validator(mode="after")
    def validate_identifiers(self) -> "BaseNode":
        try:
            gql_identifier_adapter.validate_strings(self.__primarylabel__)

        except AttributeError:
            pass
        except ValidationError:
            warnings.warn(
                (
                    "Primary Label should contain only alphanumeric characters and underscores."
                    " It should begin with an alphabetic character."
                )
            )

        try:
            gql_identifier_adapter.validate_strings(self.__primaryproperty__)
        except AttributeError:
            pass
        except ValidationError:
            warnings.warn(
                (
                    "Primary Property should contain only alphanumeric characters and underscores."
                    " It should begin with an alphabetic character."
                )
            )

        return self

    def get_pp(self) -> Union[str, int]:
        return self._get_merge_parameters()["pp"]

    def get_primary_property_value(self) -> Union[str, int]:
        warnings.warn(("get_primary_property_value is deprecated, use get_pp instead."))
        return self.get_pp()

    def create(self) -> Self:
        """Create this node in the graph."""

        # pp = self.get_pp()

        # if self.match(pp) is not None:
        #    raise RuntimeError(f"Node already exists: {pp}")

        merge_props = self._get_merge_parameters()
        create_props = merge_props["always_set"] | merge_props["set_on_create"]

        pp_value = merge_props["pp"]

        node_details = [{"pp": pp_value, "props": create_props}]

        all_labels = [self.__primarylabel__] + self.__secondarylabels__

        pp_key = self.__primaryproperty__

        gc = GraphConnection()

        results = gc.create_nodes(all_labels, pp_key, node_details, self.__class__)
        assert len(results) == 1
        self.check_sync_result(results[0])
        return self

<<<<<<< HEAD
        return results[0]

    def merge(self) -> list["BaseNode"]:
=======
    def merge(self) -> List[Self]:
>>>>>>> 42be8ccd
        """Merge this node into the graph."""
        pp_key = self.__primaryproperty__

        node_list = [self._get_merge_parameters()]

        all_labels = [self.__primarylabel__] + self.__secondarylabels__

        gc = GraphConnection()

        results: list[Self] = gc.merge_nodes(
            all_labels, pp_key, node_list, self.__class__
        )
        assert len(results) == 1
        self.check_sync_result(results[0])
        return [self]

    @classmethod
    def create_nodes(cls, nodes: list["BaseNode"]) -> list["BaseNode"]:
        """Create the given nodes in the database.

        Args:
            nodes (list[B]): A list of nodes to create.

        Returns:
            list: A list of the primary property values

        Raises:
            TypeError: Raised if one of the nodes isn't of this type.
        """

        node_list = [
            {"props": x._engine_dict(), "pp": x._engine_dict()[cls.__primaryproperty__]}
            for x in nodes
        ]

        all_labels = [cls.__primarylabel__] + cls.__secondarylabels__
        pp_key = cls.__primaryproperty__

        gc = GraphConnection()

        results = gc.create_nodes(all_labels, pp_key, node_list, cls)

        return results

    @classmethod
    def merge_nodes(cls, nodes: list["BaseNode"]) -> list["BaseNode"]:
        """Merge multiple nodes into the database.

        Args:
            nodes (list[B]): A list of nodes to merge.

        Returns:
            list: A list of the primary property values

        Raises:
            TypeError: Raised if any of the nodes provided don't match this class.
        """

        node_list = [x._get_merge_parameters() for x in nodes]

        all_labels = [cls.__primarylabel__] + cls.__secondarylabels__

        pp_key = cls.__primaryproperty__

        gc = GraphConnection()

        results = gc.merge_nodes(all_labels, pp_key, node_list, cls)

        return results

    @classmethod
    def merge_records(cls, records: list[dict]) -> list["BaseNode"]:
        """Take a list of dictionaries and use them to merge in nodes in the graph.

        Each dictionary will be used to merge a node where dictionary key/value pairs
            represent properties to be applied.

        Returns:
            list: A list of the primary property values

        Args:
            records (list[dict[str, Any]]): a list of dictionaries of node properties
        """

        nodes = [cls(**x) for x in records]

        return cls.merge_nodes(nodes)

    @classmethod
    def merge_df(cls, df: pd.DataFrame, deduplicate: bool = True) -> pd.Series:
        """Merge in new nodes based on data in a dataframe.

        The dataframe columns must correspond to the Node properties.

        Returns:
            pd.Series: A list of the primary property values

        Args:
            df (pd.DataFrame): A pandas dataframe of node properties

        """

        if df.empty is True:
            return pd.Series(dtype=object)

        input_df = df.mask(pd.isna(df), None).copy()

        # create a unique identifier field based on all rows
        # we'll use this later to match up deduplicated rows to the original ordering
        input_df["unique_identifier"] = input_df.astype(str).values.sum(axis=1)

        if deduplicate is True:
            # we don't wan't to waste time attempting to merge identical records
            unique_df = input_df.drop_duplicates(
                subset="unique_identifier", ignore_index=True
            ).copy()
        else:
            unique_df = input_df

        model_data = unique_df.drop("unique_identifier", axis=1).copy()

        records = model_data.to_dict(orient="records")

        unique_df["generated_nodes"] = pd.Series(cls.merge_records(records))

        # now we need to get the mapping from unique id to primary property
        # so that we can return the data in the same shape it was received
        input_df.insert(0, "ontolocy_merging_order", range(0, len(input_df)))
        output_df = input_df.merge(
            unique_df, how="outer", on="unique_identifier", suffixes=(None, "_y")
        )

        ordered_nodes = output_df.sort_values(
            "ontolocy_merging_order", ignore_index=True
        ).generated_nodes.copy()

        return ordered_nodes

    @classmethod
    def match(cls, pp: str) -> Optional["BaseNode"]:
        """MATCH a single node of this type with the given primary property.

        Args:
            pp (str): The value of the primary property (pp) to match on.

        Returns:
            Optional[B]: If the node exists, return it as an instance.
        """

        gc = GraphConnection()

        return gc.match_node(pp, cls)

    @classmethod
    def delete(cls, pp: str) -> None:
        """Delete a node from the graph.

        Match on label and the pp value provided.
        If the node exists, delete it and any relationships it has.

        Args:
            pp (str): Primary property value to match on.
        """

        label = cls.__primarylabel__

        if label is None:
            raise ValueError("Cannot delete nodes without a primary label.")

        pp_key = cls.__primaryproperty__
        pp_value = pp

        gc = GraphConnection()

        gc.delete_nodes(label, pp_key, [pp_value])

    @classmethod
    def match_nodes(
        cls, limit: Optional[int] = None, skip: Optional[int] = None
    ) -> list["BaseNode"]:
        """Get nodes of this type from the database.

        Run a MATCH cypher query to retrieve any Nodes with the label of this class.

        Args:
            limit (int, optional): Maximum number of results to return. Defaults to None.
            skip (int, optional): Skip through this many results (for pagination). Defaults to None.

        Returns:
            Optional[list[B]]: A list of node instances.
        """

        gc = GraphConnection()
        result = gc.match_nodes(cls, limit, skip)

        return result

    def get_related(
        self,
        relationship_types: list = [],
        relationship_properties: Optional[dict] = None,
        target_label: Optional[str] = None,
        outgoing: bool = True,
        incoming: bool = False,
        depth: Optional[tuple] = None,
        limit: Optional[int] = None,
        skip: Optional[int] = None,
        distinct: bool = False,
    ) -> tuple:
        if target_label:
            target = f"o:{gql_identifier_adapter.validate_strings(target_label)}"
        else:
            target = "o"

        if relationship_types:
            rel_type_match = "r:" + "|".join(
                [gql_identifier_adapter.validate_strings(x) for x in relationship_types]
            )

        else:
            rel_type_match = "r"

        if relationship_properties:
            rel_prop_match = (
                "{"
                + ", ".join(
                    [
                        f"{gql_identifier_adapter.validate_strings(x)}: ${x}"
                        for x in relationship_properties
                    ]
                )
                + "}"
            )

            pass_on_params = dict(relationship_properties)

        else:
            rel_prop_match = ""
            pass_on_params = {}

        if outgoing and incoming:
            out_dir = "-"
            in_dir = "-"

        elif outgoing:
            out_dir = "->"
            in_dir = "-"

        elif not outgoing and not incoming:
            raise ValueError("Must specify at least one of incoming or outgoing.")

        else:
            out_dir = "-"
            in_dir = "<-"

        if depth:
            min_depth, max_depth = depth

            rel_depth = f"*{min_depth}..{max_depth}"
        else:
            rel_depth = ""

        if distinct:
            return_distinct = "DISTINCT"

        else:
            return_distinct = ""

        query = f"""
        MATCH (#ThisNode){in_dir}[{rel_type_match}{rel_depth} {rel_prop_match}]{out_dir}({target})
        RETURN {return_distinct} o, r, ThisNode
        """

        if skip:
            query += f" SKIP {int_adapter.validate_python(skip)} "

        if limit:
            query += f" LIMIT {int_adapter.validate_python(limit)} "

        new_query, params = _find_this_node(query, pass_on_params, self)

        gc = GraphConnection()
        result = gc.evaluate_query(new_query, params)

        return result

    @classmethod
    @related_property
    def get_count(cls):
        return f"MATCH (n:{cls.__primarylabel__}) RETURN COUNT(DISTINCT n)"

    def _prep_dump_dict(self, dumped_model: dict) -> dict:
        dumped_model["LABEL"] = self.__primarylabel__

        return dumped_model

    def neontology_dump(
        self, exclude: Optional[set] = None, exclude_none: bool = True, **kwargs
    ) -> dict:
        dumped_model = self.model_dump(
            exclude_none=exclude_none, exclude=exclude, **kwargs
        )

        return self._prep_dump_dict(dumped_model)

    def neontology_dump_json(
        self, exclude: Optional[set] = None, exclude_none: bool = True, **kwargs
    ) -> str:
        # pydantic converts values to be json serializable, make use of this first
        original_json = self.model_dump_json(
            exclude_none=exclude_none, exclude=exclude, **kwargs
        )
        model_dict = json.loads(original_json)
        model_dict["LABEL"] = self.__primarylabel__
        return json.dumps(self._prep_dump_dict(model_dict))

    @classmethod
    def neontology_schema(cls, include_outgoing_rels: bool = True) -> NodeSchema:
        if not cls.__primarylabel__:
            raise ValueError(
                "Node does not have a primary label defined for generating schema."
            )

        schema_dict: dict = {}
        schema_dict["label"] = cls.__primarylabel__
        schema_dict["title"] = cls.__name__
        schema_dict["secondary_labels"] = cls.__secondarylabels__

        model_properties: list = []

        for field_name, field_props in cls.model_fields.items():
            field_type = extract_type_mapping(
                field_props.annotation, show_optional=True
            )

            node_property = SchemaProperty(
                type_annotation=field_type,
                name=field_name,
                required=field_props.is_required(),
            )

            if field_props.is_required() is True:
                model_properties.insert(0, node_property)

            # put optional fields at the end
            else:
                model_properties.append(node_property)

        schema_dict["properties"] = model_properties
        schema_dict["outgoing_relationships"] = []

        if include_outgoing_rels is False:
            return NodeSchema(**schema_dict)

        else:
            from .utils import get_rels_by_source, get_rels_by_type

            outgoing_rels = get_rels_by_source().get(cls.__primarylabel__, set())
            all_rel_types = get_rels_by_type()

            for rel in outgoing_rels:
                rel_class = all_rel_types[rel].relationship_class

                rel_schema = rel_class.neontology_schema(
                    source_labels=[schema_dict["label"]]
                )

                schema_dict["outgoing_relationships"].append(rel_schema)

        return NodeSchema(**schema_dict)<|MERGE_RESOLUTION|>--- conflicted
+++ resolved
@@ -1,11 +1,7 @@
 import functools
 import json
 import warnings
-<<<<<<< HEAD
-from typing import Any, Callable, ClassVar, Optional, Union
-=======
-from typing import Any, Callable, ClassVar, Dict, List, Optional, Self, Tuple, Union
->>>>>>> 42be8ccd
+from typing import Any, Callable, ClassVar, Optional, Union, Self
 
 import pandas as pd
 from pydantic import ValidationError, model_validator
@@ -205,13 +201,7 @@
         self.check_sync_result(results[0])
         return self
 
-<<<<<<< HEAD
-        return results[0]
-
-    def merge(self) -> list["BaseNode"]:
-=======
-    def merge(self) -> List[Self]:
->>>>>>> 42be8ccd
+    def merge(self) -> list[Self]:
         """Merge this node into the graph."""
         pp_key = self.__primaryproperty__
 
