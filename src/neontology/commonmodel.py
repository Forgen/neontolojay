<<<<<<< HEAD
from typing import Any
=======
from typing import Any, Dict, List, Self, Set
>>>>>>> 42be8ccd

from pydantic import BaseModel, ConfigDict, PrivateAttr, model_validator
from pydantic_core import PydanticCustomError

from .graphconnection import GraphConnection


class CommonModel(BaseModel):
    model_config = ConfigDict(
        validate_assignment=True,
        extra="forbid",
        arbitrary_types_allowed=True,
    )

<<<<<<< HEAD
    _set_on_match: list[str] = PrivateAttr()
    _set_on_create: list[str] = PrivateAttr()
    _always_set: list[str] = PrivateAttr()
=======
    _set_on_match: List[str] = PrivateAttr()
    _set_on_create: List[str] = PrivateAttr()
    _always_set: List[str] = PrivateAttr()
    _never_set: List[str] = PrivateAttr()
>>>>>>> 42be8ccd

    def __init__(self, **data: dict):
        super().__init__(**data)
        self._set_prop_usage()

    @classmethod
    def _set_prop_usage(cls) -> None:
        cls._set_on_match = cls._get_prop_usage("set_on_match")
        cls._set_on_create = cls._get_prop_usage("set_on_create")
        cls._never_set = cls._get_prop_usage("never_set")
        cls._always_set = [
            v.alias if v.alias else x
            for x, v in cls.model_fields.items()
            if x
            not in cls._set_on_match
            + cls._set_on_create
            + cls._never_set
            + ["source", "target"]
        ]

    @classmethod
    def _get_prop_usage(cls, usage_type: str) -> list[str]:
        all_props = cls.model_json_schema()["properties"]

        selected_props = []

        for prop, entry in all_props.items():
            if entry.get(usage_type) is True:
                selected_props.append(prop)

        return selected_props

    def _get_prop_values(
        self, props: list[str], exclude: set[str] = set()
    ) -> dict[str, Any]:
        """

        Returns:
            dict[str, Any]: a dictionary of key/value pairs.
        """

        # prop_values = {
        #    k: v for k, v in self._engine_dict(exclude=exclude).items() if k in props
        # }

        return self._engine_dict(exclude=exclude, include=set(props))

    def _engine_dict(self, exclude: set[str] = set(), **kwargs: Any) -> dict[str, Any]:
        """Return a dict made up of only types compatible with the GraphEngine

        Returns:
            dict: a dictionary export of this model instance
        """
        pydantic_export_dict = self.model_dump(
            exclude_none=False, exclude=exclude, by_alias=True, **kwargs
        )

        # return pydantic_export_dict

        try:
            gc = GraphConnection()
            export_dict = gc.engine.export_dict_converter(pydantic_export_dict)

        except RuntimeError:
            export_dict = pydantic_export_dict

        return export_dict

    def _get_merge_parameters_common(self, exclude: Set[str] = set()) -> Dict[str, Any]:
        """Input an all properties dictionary, and filter based on property types.

        Returns:
            Dict[str, Any]: Dictionary of always_set, set_on_match, and set_on_create dictionaries
        """
        # get all the properties
        all_props = self._engine_dict(exclude=exclude)

        always_set = {
            k: all_props[k] for k in self._always_set if (all_props[k] is not None)
        }
        set_on_match = {k: all_props[k] for k in self._set_on_match}
        set_on_create = {k: all_props[k] for k in self._set_on_create}
        params = {
            "all_props": all_props,
            "always_set": always_set,
            "set_on_match": set_on_match,
            "set_on_create": set_on_create,
        }
        return params

    #
    # validators
    #

    @model_validator(mode="before")
    @classmethod
    def deprecated_merged_created(cls, data: Any) -> Any:
        """Neontology v0 and v1 included and auto-populated this property.
        Flag a warning whe
            temporarily supported/deprecated before being removed.
        """

        if ("created" in data and "created" not in cls.model_fields) or (
            "merged" in data and "merged" not in cls.model_fields
        ):
            raise PydanticCustomError(
                "created_or_merged_fields",
                (
                    "Native neontology support for 'merged' and 'created' properties has been removed."
                    " Consider adding these fields to your model(s) and read the docs for further info"
                ),
            )
        return data

    def check_sync_result(self, result: Self) -> None:
        """Checks that a returned result matches the current object based on always_set properties.
        Synchronizes result.element_id to self if applicable.
        Synchronizes result.properties to self if self.property = None (i.e. not specified).
        Synchronizes result.properties to self if property set_on_match or set_on_create.

        Raises ValueError if self and result do not match"""
        if not isinstance(result, type(self)):
            raise ValueError(f"Result type is {type(result)}; expected {type(self)}.")
        result_merge_parameters = result._get_merge_parameters_common()
        result_prop_keys = (
            result_merge_parameters["always_set"]
            | result_merge_parameters["set_on_create"]
            | result_merge_parameters["set_on_match"]
        )
        self_always_set = self._get_merge_parameters_common()["always_set"]
        all_always_set_keys = self_always_set.keys() | result_prop_keys.keys()
        for k in all_always_set_keys:
            if k not in self_always_set:
                setattr(self, k, result_prop_keys[k])
            elif k not in result_prop_keys or (
                k in self_always_set and self_always_set[k] != result_prop_keys[k]
            ):
                raise ValueError(
                    f"Resulting {type(self)} {result.__repr__} does not match the calling object {self.__repr__}."
                )
        elementidproperty = getattr(self, "__elementidproperty__", None)
        if elementidproperty:  # copy element id from result to self
            setattr(self, elementidproperty, getattr(result, elementidproperty))<|MERGE_RESOLUTION|>--- conflicted
+++ resolved
@@ -1,8 +1,4 @@
-<<<<<<< HEAD
-from typing import Any
-=======
-from typing import Any, Dict, List, Self, Set
->>>>>>> 42be8ccd
+from typing import Any, Self
 
 from pydantic import BaseModel, ConfigDict, PrivateAttr, model_validator
 from pydantic_core import PydanticCustomError
@@ -17,16 +13,10 @@
         arbitrary_types_allowed=True,
     )
 
-<<<<<<< HEAD
     _set_on_match: list[str] = PrivateAttr()
     _set_on_create: list[str] = PrivateAttr()
     _always_set: list[str] = PrivateAttr()
-=======
-    _set_on_match: List[str] = PrivateAttr()
-    _set_on_create: List[str] = PrivateAttr()
-    _always_set: List[str] = PrivateAttr()
-    _never_set: List[str] = PrivateAttr()
->>>>>>> 42be8ccd
+    _never_set: list[str] = PrivateAttr()
 
     def __init__(self, **data: dict):
         super().__init__(**data)
@@ -95,7 +85,7 @@
 
         return export_dict
 
-    def _get_merge_parameters_common(self, exclude: Set[str] = set()) -> Dict[str, Any]:
+    def _get_merge_parameters_common(self, exclude: set[str] = set()) -> dict[str, Any]:
         """Input an all properties dictionary, and filter based on property types.
 
         Returns:
